--- conflicted
+++ resolved
@@ -420,11 +420,7 @@
   message: ordem alfabética
 labelFilterSort:
   description: Label for sort filter.
-<<<<<<< HEAD
-  message: Ordenar por $1
-=======
   message: Ordenar por $1
 labelLastUpdatedAt:
   description: Label shown on last updated time.
-  message: ''
->>>>>>> 124c071a
+  message: ''