extName:
  description: Name of this extension.
  message: Violentmonkey
extDescription:
  description: Description for this extension.
  message: Fornece suporte a scripts de utilizador para navegadores.
msgUpdated:
  description: Message shown when a script is updated/reinstalled.
  message: Script atualizado.
msgErrorFetchingScript:
  description: Message shown when Violentmonkey fails fetching a new version of the script.
  message: Erro ao obter script!
msgInstalled:
  description: Message shown when a script is installed.
  message: Script instalado.
labelNoName:
  description: Text as the name of a script when no @name is assigned.
  message: Sem nome
msgUpdating:
  description: Message shown when a new version of script is being fetched.
  message: A atualizar...
msgNewVersion:
  description: >-
    Message shown when a new version of script is found by @updateURL, but no
    @downloadURL is provided.
  message: Nova versão encontrada.
msgCheckingForUpdate:
  description: Message shown when a script is being checked for updates by version numbers.
  message: A procurar atualizações...
msgErrorFetchingUpdateInfo:
  description: Message shown when Violentmonkey fails fetching version data of the script.
  message: Falha ao obter informações de atualização.
msgNoUpdate:
  description: Message shown when there is no new version of a script.
  message: Nenhuma atualização encontrada.
labelInstall:
  description: Shown in the title of the confirm page while trying to install a script.
  message: A instalar o script
buttonInstallOptions:
  description: Button to show options of installation confirm page.
  message: Opções
installOptionClose:
  description: Option to close confirm window after installation.
  message: Fechar após instalação
installOptionTrack:
  description: Option to track the loading local file before window is closed.
  message: Monitorizar o ficheiro local até a janela ser fechada
buttonConfirmInstallation:
  description: Button to confirm installation of a script.
  message: Confirmar instalação
buttonClose:
  description: Button to close window.
  message: Fechar
msgErrorLoadingData:
  description: >-
    Message shown on confirm page when the script to be installed cannot be
    loaded.
  message: Erro ao carregar os dados do script.
msgLoadedData:
  description: >-
    Message shown in the confirm page when a javascript file to be installed is
    loaded.
  message: Dados do script carregados.
msgErrorLoadingDependency:
  description: Message shown when not all requirements are loaded successfully.
  message: Erro ao carregar dependências.
msgLoadingDependency:
  description: Message shown on confirm page when the requirements are being downloaded.
  message: A carregar dependências... ($1/$2)
msgLoadingData:
  description: Message shown on confirm page when the script to be installed is loading.
  message: A carregar dados do script...
sideMenuInstalled:
  description: 'Side menu: Installed scripts'
  message: Scripts instalados
sideMenuSettings:
  description: 'Side menu: Settings'
  message: Definições
sideMenuAbout:
  description: 'Side menu: About'
  message: Acerca de
buttonNew:
  description: Button to create a new script.
  message: Novo
buttonUpdateAll:
  description: Check all scripts for updates.
  message: Procurar atualizações para todos
msgLoading:
  description: Message shown in the options page before script list is loaded.
  message: A carregar...
labelSettings:
  description: Label shown on the top of settings page
  message: Definições
labelAutoUpdate:
  description: Option to allow automatically checking scripts for updates every 24 hours.
  message: Procurar atualizações de scripts automaticamente todos os dias
labelDataImport:
  description: Section title of data import.
  message: Importar dados
buttonImportData:
  description: Button to choose a file for data import.
  message: Importar a partir de ZIP
buttonVacuum:
  description: Button to vacuum extension data.
  message: Limpar base de dados
labelDataExport:
  description: Section title of data export.
  message: Exportar dados
labelExportScriptData:
  description: Option to export script data along with scripts.
  message: Export dados dos scripts
buttonAllNone:
  description: Button to select all scripts or none.
  message: Todos/nenhum
buttonExportData:
  description: Button to open the data export dialog.
  message: Exportar para ZIP
labelAbout:
  description: Label shown on top of the about page.
  message: Acerca do Violentmonkey
labelRelated:
  description: Label of related links.
  message: 'Ligações relacionadas: '
labelDonate:
  description: Label of link to donate page.
  message: Fazer um donativo
labelFeedback:
  description: Label of link to feedback page.
  message: Fornecer comentários
labelAuthor:
  description: Label of author shown in the details of a script.
  message: 'Autor: '
anchorAuthor:
  description: Author shown on about tab.
  message: '<a href=mailto:i@gerald.top>Gerald</a>'
labelTranslator:
  description: Label of translator.
  message: 'Tradução: '
anchorTranslator:
  description: Translator shown on about tab.
  message: '<a href=mailto:gustavo.silva@fe.up.pt>Gustavo Silva</a>'
labelCurrentLang:
  description: Label of current language.
  message: 'Idioma atual: '
labelScriptEditor:
  description: Shown in the title of the script editing page.
  message: Editor de scripts
labelName:
  description: Label of script name.
  message: 'Nome:'
labelRunAt:
  description: Label of script @run-at properties in custom meta data.
  message: 'Executar em:'
labelRunAtDefault:
  description: Shown when custom @run-at is not assigned.
  message: (Predefinido)
labelHomepageURL:
  description: Label of script @homepageURL in custom meta data.
  message: 'URL do website:'
labelUpdateURL:
  description: Label of script @updateURL in custom meta data.
  message: 'URL de atualização:'
labelDownloadURL:
  description: Label of script @downloadURL in custom meta data.
  message: 'URL de descarga:'
labelInclude:
  description: Label of @include rules.
  message: Regras @include
labelMatch:
  description: Label of @match rules.
  message: Regras @match
labelExclude:
  description: Label of @exclude rules.
  message: Regras @exclude
labelExcludeMatch:
  description: Label of @exclude-match rules.
  message: Regras @exclude-match
labelAllowUpdate:
  description: Option to allow checking updates for a script.
  message: Permitir atualização
buttonSave:
  description: Button to save modifications of a script.
  message: Guardar
buttonSaveClose:
  description: Button to save modifications of a script and then close the editing page.
  message: Guardar e fechar
labelNoScripts:
  description: Message shown when no script is installed.
  message: 'Ups, ainda não tem nenhum script.'
buttonDisable:
  description: Button to disable a script.
  message: Desativar
buttonEnable:
  description: Button to enable a script.
  message: Ativar
buttonEdit:
  description: Button to edit a script.
  message: Editar
buttonRemove:
  description: Button to remove a script.
  message: Remover
buttonUpdate:
  description: Check a script for updates.
  message: Procurar atualizações
msgImported:
  description: >-
    Message shown after import. There is an argument referring to the count of
    scripts imported.
  message: $1 item(ns) importado(s).
hintUseDownloadURL:
  description: Shown as a place holder for @updateURL when it is not assigned
  message: Utilizar @downloadURL
confirmNotSaved:
  description: Confirm message shown when there are unsaved script modifications.
  message: |-
    As alterações não foram guardadas!
    Clique em OK para rejeitá-las ou em Cancelar para ficar.
buttonVacuuming:
  description: Message shown when data vacuum is in progress.
  message: A limpar dados...
buttonVacuumed:
  description: Message shown when data is vacuumed.
  message: Dados limpos
hintVacuum:
  description: Hint for vacuuming data.
  message: Eliminar as redundâncias e tentar recarregar os recursos em falta na cache.
menuFindScripts:
  description: Menu item to find scripts for a site.
  message: Procurar scripts para este site
menuScriptEnabled:
  description: 'Menu item showing the status of Violentmonkey, when enabled.'
  message: Scripts ativados
menuScriptDisabled:
  description: 'Menu item showing the status of Violentmonkey, when disabled.'
  message: Scripts desativados
menuCommands:
  description: Menu item to list script commands.
  message: Comandos do script
labelSearch:
  description: Label for search input in search box.
  message: 'Localizar: '
labelReplace:
  description: Label for replace input in search box.
  message: 'Substituir por: '
buttonReplace:
  description: Button to replace the current match.
  message: Substituir
buttonReplaceAll:
  description: Button to replace all matches.
  message: Tudo
labelAutoReloadCurrentTab:
  description: Option to reload current tab after a script is switched on or off from menu.
  message: >-
    Recarregar o separador atual após ativar/desativar um script a partir do
    menu
hintInputURL:
  description: Hint for a prompt box to input URL of a user script.
  message: 'Introduza o URL:'
buttonInstallFromURL:
  description: Button to ask for URL of a user script.
  message: Instalar a partir de URL
labelSync:
  description: Label for sync options.
  message: Sincronizar
lastSync:
  description: Label for last sync timestamp.
  message: 'Última sincronização: $1'
msgSyncInit:
  description: Message shown when sync service is initializing.
  message: A inicializar...
msgSyncInitError:
  description: Message shown when sync fails in initialization.
  message: Erro de inicialização!
msgSyncReady:
  description: Message shown when sync will start soon.
  message: A sincronização iniciará em breve...
msgSyncing:
  description: Message shown when sync is in progress.
  message: A sincronizar...
msgSyncError:
  description: Message shown when sync failed.
  message: Erro de sincronização!
msgNamespaceConflict:
  description: >-
    Message shown when namespace of the new script conflicts with an existent
    one.
  message: >-
    Conflito de namespace entre scripts! Por favor, altere o @name e o
    @namespace.
msgInvalidScript:
  description: Message shown when script is invalid.
  message: Script inválido!
labelShowBadge:
  description: Option to show number of running scripts on the badge.
  message: Mostrar número de scripts em execução no ícone
labelLineNumber:
  description: Label for line number jumper.
  message: 'Linha n.º: '
labelBlacklist:
  description: Label for global blacklist settings in security section.
  message: Lista negra
descBlacklist:
  description: HTML Description for the global blacklist.
  message: Os URLs correspondidos por esta lista não serão injetados com scripts.
buttonSaveBlacklist:
  description: Button to save global blacklist.
  message: Guardar
msgSavedBlacklist:
  description: Message shown when blacklist are saved.
  message: Lista negra atualizada.
labelGeneral:
  description: Label for general settings.
  message: Gerais
labelSyncScriptStatus:
  description: Label for option to sync script status.
  message: Sincronizar estados dos scripts
labelSyncDisabled:
  description: Label for option to disable sync service.
  message: Nenhum
labelSyncService:
  description: Label for sync service select.
  message: Sincronizar em
labelSyncAuthorize:
  description: Label for button to authorize a service.
  message: Autorizar
labelSyncRevoke:
  description: Label for button to revoke authorization for a service.
  message: Revogar
labelSyncAuthorizing:
  description: Label for button when authorization is in progress.
  message: A autorizar
msgSavedCustomCSS:
  description: Message shown when custom CSS is saved.
  message: Estilo personalizado atualizado.
labelCustomCSS:
  description: Label for custom CSS section.
  message: Estilo personalizado
descCustomCSS:
  description: Description of custom CSS section.
  message: >-
    CSS personalizado para as páginas de opções e de instalação de scripts. Se
    não tiver a certeza da utilidade disto, por favor, não altere.
buttonSaveCustomCSS:
  description: Label for button to save custom CSS.
  message: Guardar
menuDashboard:
  description: Label for menu item to open dashboard.
  message: Abrir painel
menuMatchedScripts:
  description: Label for menu listing matched scripts.
  message: Scripts correspondidos
buttonOK:
  description: OK button on dialog.
  message: OK
buttonCancel:
  description: Cancel button on dialog.
  message: Cancelar
labelImportSettings:
  description: Label for option to import settings from zip file.
  message: Importar definições
learnBlacklist:
  description: Refers to a link to introduce blacklist patterns.
  message: Saiba mais acerca de padrões para a lista negra.
editNavCode:
  description: Label of code tab in script editor.
  message: Código
editNavSettings:
  description: Label of settings tab in script editor.
  message: Definições
editLabelSettings:
  description: Settings section in settings tab of script editor.
  message: Definições do script
editLabelMeta:
  description: Metadata section in settings tab of script editor.
  message: Metadados personalizados
labelKeepOriginal:
  description: Option to keep the original match or ignore rules.
  message: Manter originais
titleScriptUpdated:
  description: Notification title for script updates.
  message: Atualização
msgScriptUpdated:
  description: Notification message for script updates.
  message: '[$1] foi atualizado!'
labelNotifyUpdates:
  description: Option to show notification when script is updated.
  message: Notificar sobre atualizações de scripts
installFrom:
  description: Label for button to install script from a userscript site.
  message: Instalar a partir de $1
labelSearchScript:
  description: Placeholder for script search box.
  message: Localizar scripts...
labelNoSearchScripts:
  description: Message shown when no script is found in search results.
  message: Nenhum script encontrado.
buttonHome:
  description: Button to open homepage.
  message: Website
buttonSupport:
  description: Button to open support page.
  message: Página de suporte
buttonUndo:
  description: Button to undo removement of a script.
  message: Anular
labelRemoved:
  description: Label shown when a script is removed.
  message: '[Removido]'
buttonFilter:
  description: Button to show filters menu.
<<<<<<< HEAD
  message: 'Filtros'
optionShowEnabledFirst:
  description: Option to show enabled scripts first in alphabetical order.
  message: 'Mostrar scripts ativos primeiro'
filterExecutionOrder:
  description: Label for option to sort scripts in execution order.
  message: 'por ordem de execução'
filterAlphabeticalOrder:
  description: Label for option to sort scripts in alphabetical order.
  message: 'alfabeticamente'
labelFilterSort:
  description: Label for sort filter.
  message: 'Ordenar $1'
=======
  message: Filtros
optionShowEnabledFirst:
  description: Option to show enabled scripts first in alphabetical order.
  message: Mostrar scripts ativos primeiro
filterExecutionOrder:
  description: Label for option to sort scripts in execution order.
  message: por ordem de execução
filterAlphabeticalOrder:
  description: Label for option to sort scripts in alphabetical order.
  message: alfabeticamente
labelFilterSort:
  description: Label for sort filter.
  message: Ordenar $1
>>>>>>> 4f9a55e9
<|MERGE_RESOLUTION|>--- conflicted
+++ resolved
@@ -408,21 +408,6 @@
   message: '[Removido]'
 buttonFilter:
   description: Button to show filters menu.
-<<<<<<< HEAD
-  message: 'Filtros'
-optionShowEnabledFirst:
-  description: Option to show enabled scripts first in alphabetical order.
-  message: 'Mostrar scripts ativos primeiro'
-filterExecutionOrder:
-  description: Label for option to sort scripts in execution order.
-  message: 'por ordem de execução'
-filterAlphabeticalOrder:
-  description: Label for option to sort scripts in alphabetical order.
-  message: 'alfabeticamente'
-labelFilterSort:
-  description: Label for sort filter.
-  message: 'Ordenar $1'
-=======
   message: Filtros
 optionShowEnabledFirst:
   description: Option to show enabled scripts first in alphabetical order.
@@ -435,5 +420,4 @@
   message: alfabeticamente
 labelFilterSort:
   description: Label for sort filter.
-  message: Ordenar $1
->>>>>>> 4f9a55e9
+  message: Ordenar $1