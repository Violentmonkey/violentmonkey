anchorAuthor:
  description: Author shown on about tab.
  message: '<a href=mailto:i@gerald.top>Gerald</a>'
anchorTranslator:
  description: Translator shown on about tab.
  message: '<a href=mailto:gustavo.silva@fe.up.pt>Gustavo Silva</a>'
buttonAllNone:
  description: Button to select all scripts or none.
  message: Todos/nenhum
buttonCancel:
  description: Cancel button on dialog.
  message: Cancelar
buttonClose:
  description: Button to close window.
  message: Fechar
buttonConfirmInstallation:
  description: Button to confirm installation of a script.
  message: Confirmar instalação
buttonDisable:
  description: Button to disable a script.
  message: Desativar
buttonEdit:
  description: Button to edit a script.
  message: Editar
buttonEnable:
  description: Button to enable a script.
  message: Ativar
buttonExportData:
  description: Button to open the data export dialog.
  message: Exportar para ZIP
buttonFilter:
  description: Button to show filters menu.
  message: Filtros
buttonHome:
  description: Button to open homepage.
  message: Website
buttonImportData:
  description: Button to choose a file for data import.
  message: Importar a partir de ZIP
buttonInstallFromURL:
  description: Button to ask for URL of a user script.
  message: Instalar a partir de URL
buttonInstallOptions:
  description: Button to show options of installation confirm page.
  message: Opções
buttonNew:
  description: Button to create a new script.
  message: Novo
buttonOK:
  description: OK button on dialog.
  message: OK
buttonRemove:
  description: Button to remove a script.
  message: Remover
buttonReplace:
  description: Button to replace the current match.
  message: Substituir
buttonReplaceAll:
  description: Button to replace all matches.
  message: Tudo
buttonSave:
  description: Button to save modifications of a script.
  message: Guardar
buttonSaveBlacklist:
  description: Button to save global blacklist.
  message: Guardar
buttonSaveClose:
  description: Button to save modifications of a script and then close the editing page.
  message: Guardar e fechar
buttonSaveCustomCSS:
  description: Label for button to save custom CSS.
  message: Guardar
buttonSupport:
  description: Button to open support page.
  message: Página de suporte
buttonUndo:
  description: Button to undo removement of a script.
  message: Anular
buttonUpdate:
  description: Check a script for updates.
  message: Procurar atualizações
buttonUpdateAll:
  description: Check all scripts for updates.
  message: Procurar atualizações para todos
buttonVacuum:
  description: Button to vacuum extension data.
  message: Otimizar base de dados
buttonVacuumed:
  description: Message shown when data is vacuumed.
  message: Dados otimizados
buttonVacuuming:
  description: Message shown when data vacuum is in progress.
  message: A otimizar dados...
confirmNotSaved:
  description: Confirm message shown when there are unsaved script modifications.
  message: |-
    As alterações não foram guardadas!
    Clique em OK para rejeitá-las ou em Cancelar para ficar.
descBlacklist:
  description: HTML Description for the global blacklist.
  message: Os URLs correspondidos por esta lista não serão injetados com scripts.
descCustomCSS:
  description: Description of custom CSS section.
  message: >-
    CSS personalizado para as páginas de opções e de instalação de scripts. Se
    não tiver a certeza da utilidade disto, por favor, não altere.
editLabelMeta:
  description: Metadata section in settings tab of script editor.
  message: Metadados personalizados
editLabelSettings:
  description: Settings section in settings tab of script editor.
  message: Definições do script
editNavCode:
  description: Label of code tab in script editor.
  message: Código
editNavSettings:
  description: Label of settings tab in script editor.
  message: Definições
extDescription:
  description: Description for this extension.
  message: Fornece suporte a scripts de utilizador para navegadores.
extName:
  description: Name of this extension.
  message: Violentmonkey
filterAlphabeticalOrder:
  description: Label for option to sort scripts in alphabetical order.
  message: ordem alfabética
filterExecutionOrder:
  description: Label for option to sort scripts in execution order.
  message: ordem de execução
hintInputURL:
  description: Hint for a prompt box to input URL of a user script.
  message: 'Introduza o URL:'
hintUseDownloadURL:
  description: Shown as a place holder for @updateURL when it is not assigned
  message: Utilizar @downloadURL
hintVacuum:
  description: Hint for vacuuming data.
  message: Eliminar as redundâncias e tentar recarregar os recursos em falta na cache.
installFrom:
  description: Label for button to install script from a userscript site.
  message: Instalar a partir do $1
installOptionClose:
  description: Option to close confirm window after installation.
  message: Fechar após instalação
installOptionTrack:
  description: Option to track the loading local file before window is closed.
  message: Monitorizar o ficheiro local até a janela ser fechada
labelAbout:
  description: Label shown on top of the about page.
  message: Acerca do Violentmonkey
labelAllowUpdate:
  description: Option to allow checking updates for a script.
  message: Permitir atualização
labelAuthor:
  description: Label of author shown in the details of a script.
  message: 'Autor: '
labelAutoReloadCurrentTab:
  description: Option to reload current tab after a script is switched on or off from menu.
  message: >-
    Recarregar o separador atual após ativar/desativar um script a partir do
    menu
labelAutoUpdate:
  description: Option to allow automatically checking scripts for updates every 24 hours.
  message: Procurar atualizações de scripts automaticamente todos os dias
labelBlacklist:
  description: Label for global blacklist settings in security section.
  message: Lista negra
labelCurrentLang:
  description: Label of current language.
  message: 'Idioma atual: '
labelCustomCSS:
  description: Label for custom CSS section.
  message: Estilo personalizado
labelDataExport:
  description: Section title of data export.
  message: Exportar dados
labelDataImport:
  description: Section title of data import.
  message: Importar dados
labelDonate:
  description: Label of link to donate page.
  message: Fazer um donativo
labelDownloadURL:
  description: Label of script @downloadURL in custom meta data.
  message: 'URL de descarga:'
labelExclude:
  description: Label of @exclude rules.
  message: Regras @exclude
labelExcludeMatch:
  description: Label of @exclude-match rules.
  message: Regras @exclude-match
labelExportScriptData:
  description: Option to export script data along with scripts.
  message: Exportar dados dos scripts
labelFeedback:
  description: Label of link to feedback page.
  message: Fornecer comentários
labelFilterSort:
  description: Label for sort filter.
  message: Ordenar por $1
labelGeneral:
  description: Label for general settings.
  message: Gerais
labelHomepageURL:
  description: Label of script @homepageURL in custom meta data.
  message: 'URL do website:'
labelImportSettings:
  description: Label for option to import settings from zip file.
  message: Importar definições
labelInclude:
  description: Label of @include rules.
  message: Regras @include
labelInstall:
  description: Shown in the title of the confirm page while trying to install a script.
  message: A instalar o script
labelKeepOriginal:
  description: Option to keep the original match or ignore rules.
  message: Manter originais
labelLastUpdatedAt:
  description: Label shown on last updated time.
  message: 'Última atualização: $1'
labelLineNumber:
  description: Label for line number jumper.
  message: 'Linha n.º: '
labelMatch:
  description: Label of @match rules.
  message: Regras @match
labelName:
  description: Label of script name.
  message: 'Nome:'
labelNoName:
  description: Text as the name of a script when no @name is assigned.
  message: Sem nome
labelNoScripts:
  description: Message shown when no script is installed.
  message: 'Ups, ainda não tem nenhum script.'
labelNoSearchScripts:
  description: Message shown when no script is found in search results.
  message: Nenhum script encontrado.
labelNotifyUpdates:
  description: Option to show notification when script is updated.
  message: Notificar sobre atualizações de scripts
labelRelated:
  description: Label of related links.
  message: 'Ligações relacionadas: '
labelRemoved:
  description: Label shown when a script is removed.
  message: '[Removido]'
labelReplace:
  description: Label for replace input in search box.
  message: 'Substituir por: '
labelRunAt:
  description: Label of script @run-at properties in custom meta data.
  message: 'Executar em:'
labelRunAtDefault:
  description: Shown when custom @run-at is not assigned.
  message: (Predefinido)
labelScriptEditor:
  description: Shown in the title of the script editing page.
  message: Editor de scripts
labelSearch:
  description: Label for search input in search box.
  message: 'Localizar: '
labelSearchScript:
  description: Placeholder for script search box.
  message: Localizar scripts...
labelSettings:
  description: Label shown on the top of settings page
  message: Definições
labelShowBadge:
  description: Option to show number of running scripts on the badge.
  message: Mostrar número de scripts em execução no ícone
labelSync:
  description: Label for sync options.
  message: Sincronizar
labelSyncAuthorize:
  description: Label for button to authorize a service.
  message: Autorizar
labelSyncAuthorizing:
  description: Label for button when authorization is in progress.
  message: A autorizar
labelSyncDisabled:
  description: Label for option to disable sync service.
  message: Nenhum
labelSyncReauthorize:
  description: Option to reauthorize sync service when expired.
  message: Reautorizar automaticamente quando expirar
labelSyncRevoke:
  description: Label for button to revoke authorization for a service.
  message: Revogar
labelSyncScriptStatus:
  description: Label for option to sync script status.
  message: Sincronizar estados dos scripts
labelSyncService:
  description: Label for sync service select.
  message: Sincronizar em
labelTranslator:
  description: Label of translator.
  message: 'Tradução: '
labelUpdateURL:
  description: Label of script @updateURL in custom meta data.
  message: 'URL de atualização:'
lastSync:
  description: Label for last sync timestamp.
  message: 'Última sincronização: $1'
learnBlacklist:
  description: Refers to a link to introduce blacklist patterns.
  message: Saiba mais acerca de padrões para a lista negra.
menuCommands:
  description: Menu item to list script commands.
  message: Comandos do script
menuDashboard:
  description: Label for menu item to open dashboard.
  message: Abrir painel
menuFindScripts:
  description: Menu item to find scripts for a site.
  message: Procurar scripts para este site
menuMatchedScripts:
  description: Label for menu listing matched scripts.
  message: Scripts correspondidos
menuScriptDisabled:
  description: 'Menu item showing the status of Violentmonkey, when disabled.'
  message: Scripts desativados
menuScriptEnabled:
  description: 'Menu item showing the status of Violentmonkey, when enabled.'
  message: Scripts ativados
msgCheckingForUpdate:
  description: Message shown when a script is being checked for updates by version numbers.
  message: A procurar atualizações...
msgErrorFetchingScript:
  description: Message shown when Violentmonkey fails fetching a new version of the script.
  message: Erro ao obter script!
msgErrorFetchingUpdateInfo:
  description: Message shown when Violentmonkey fails fetching version data of the script.
  message: Falha ao obter informações de atualização.
msgErrorLoadingData:
  description: >-
    Message shown on confirm page when the script to be installed cannot be
    loaded.
  message: Erro ao carregar os dados do script.
msgErrorLoadingDependency:
  description: Message shown when not all requirements are loaded successfully.
  message: Erro ao carregar dependências.
msgImported:
  description: >-
    Message shown after import. There is an argument referring to the count of
    scripts imported.
  message: $1 item(ns) importado(s).
msgInstalled:
  description: Message shown when a script is installed.
  message: Script instalado.
msgInvalidScript:
  description: Message shown when script is invalid.
  message: Script inválido!
msgLoadedData:
  description: >-
    Message shown in the confirm page when a javascript file to be installed is
    loaded.
  message: Dados do script carregados.
msgLoading:
  description: Message shown in the options page before script list is loaded.
  message: A carregar...
msgLoadingData:
  description: Message shown on confirm page when the script to be installed is loading.
  message: A carregar dados do script...
msgLoadingDependency:
  description: Message shown on confirm page when the requirements are being downloaded.
  message: A carregar dependências... ($1/$2)
msgNamespaceConflict:
  description: >-
    Message shown when namespace of the new script conflicts with an existent
    one.
  message: >-
    Conflito de namespace entre scripts! Por favor, altere o @name e o
    @namespace.
msgNewVersion:
  description: >-
    Message shown when a new version of script is found by @updateURL, but no
    @downloadURL is provided.
  message: Nova versão encontrada.
msgNoUpdate:
  description: Message shown when there is no new version of a script.
  message: Nenhuma atualização encontrada.
msgSavedBlacklist:
  description: Message shown when blacklist are saved.
  message: Lista negra atualizada.
msgSavedCustomCSS:
  description: Message shown when custom CSS is saved.
  message: Estilo personalizado atualizado.
msgScriptUpdated:
  description: Notification message for script updates.
  message: '[$1] foi atualizado!'
msgSyncError:
  description: Message shown when sync failed.
  message: Erro de sincronização!
msgSyncInit:
  description: Message shown when sync service is initializing.
  message: A inicializar...
msgSyncInitError:
  description: Message shown when sync fails in initialization.
  message: Erro de inicialização!
msgSyncReady:
  description: Message shown when sync will start soon.
  message: A sincronização será iniciada em breve...
msgSyncing:
  description: Message shown when sync is in progress.
  message: A sincronizar...
msgUpdated:
  description: Message shown when a script is updated/reinstalled.
  message: Script atualizado.
msgUpdating:
  description: Message shown when a new version of script is being fetched.
  message: A atualizar...
optionShowEnabledFirst:
  description: Option to show enabled scripts first in alphabetical order.
  message: Mostrar scripts ativos primeiro
<<<<<<< HEAD
filterExecutionOrder:
  description: Label for option to sort scripts in execution order.
  message: ordem de execução
filterAlphabeticalOrder:
  description: Label for option to sort scripts in alphabetical order.
  message: ordem alfabética
labelFilterSort:
  description: Label for sort filter.
  message: Ordenar por $1
labelLastUpdatedAt:
  description: Label shown on last updated time.
  message: 'Última atualização: $1'
labelSyncReauthorize:
  description: Option to reauthorize sync service when expired.
  message: Reautorizar automaticamente quando expirar
=======
sideMenuAbout:
  description: 'Side menu: About'
  message: Acerca de
sideMenuInstalled:
  description: 'Side menu: Installed scripts'
  message: Scripts instalados
sideMenuSettings:
  description: 'Side menu: Settings'
  message: Definições
titleScriptUpdated:
  description: Notification title for script updates.
  message: Atualização
>>>>>>> edb073ca
<|MERGE_RESOLUTION|>--- conflicted
+++ resolved
@@ -415,23 +415,6 @@
 optionShowEnabledFirst:
   description: Option to show enabled scripts first in alphabetical order.
   message: Mostrar scripts ativos primeiro
-<<<<<<< HEAD
-filterExecutionOrder:
-  description: Label for option to sort scripts in execution order.
-  message: ordem de execução
-filterAlphabeticalOrder:
-  description: Label for option to sort scripts in alphabetical order.
-  message: ordem alfabética
-labelFilterSort:
-  description: Label for sort filter.
-  message: Ordenar por $1
-labelLastUpdatedAt:
-  description: Label shown on last updated time.
-  message: 'Última atualização: $1'
-labelSyncReauthorize:
-  description: Option to reauthorize sync service when expired.
-  message: Reautorizar automaticamente quando expirar
-=======
 sideMenuAbout:
   description: 'Side menu: About'
   message: Acerca de
@@ -443,5 +426,4 @@
   message: Definições
 titleScriptUpdated:
   description: Notification title for script updates.
-  message: Atualização
->>>>>>> edb073ca
+  message: Atualização