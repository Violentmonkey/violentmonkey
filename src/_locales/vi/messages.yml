anchorAuthor:
  description: Author shown on about tab.
  message: '<a href=mailto:i@gerald.top>Gerald</a>'
anchorTranslator:
  description: Translator shown on about tab.
  message: '<a href=mailto:donghoang.nguyen@gmail.com>Nguyễn Đông Hoàng</a>'
buttonAllNone:
  description: Button to select all scripts or none.
  message: Tất cả/Bỏ chọn
buttonCancel:
  description: Cancel button on dialog.
  message: Hủy
buttonClose:
  description: Button to close window.
  message: Đóng
buttonConfirmInstallation:
  description: Button to confirm installation of a script.
  message: Xác nhận cài đặt
buttonDisable:
  description: Button to disable a script.
  message: Vô hiệu hoá
buttonEdit:
  description: Button to edit a script.
  message: Sửa
buttonEnable:
  description: Button to enable a script.
  message: Kích hoạt
buttonExportData:
  description: Button to open the data export dialog.
  message: Xuất ra tập tin zip
buttonFilter:
  description: Button to show filters menu.
  message: Lọc
buttonHome:
  description: Button to open homepage.
  message: Trang chủ
buttonImportData:
  description: Button to choose a file for data import.
  message: Nhập từ tập tin zip
buttonInstallFromURL:
  description: Button to ask for URL of a user script.
  message: Cài đăt từ URL
buttonInstallOptions:
  description: Button to show options of installation confirm page.
  message: Tuỳ chọn
buttonNew:
  description: Button to create a new script.
  message: Tạo mới
buttonOK:
  description: OK button on dialog.
  message: Đồng ý
buttonRemove:
  description: Button to remove a script.
  message: Xoá
buttonReplace:
  description: Button to replace the current match.
  message: Thay thế
buttonReplaceAll:
  description: Button to replace all matches.
  message: Tất cả
buttonSave:
  description: Button to save modifications of a script.
  message: Lưu
buttonSaveBlacklist:
  description: Button to save global blacklist.
  message: Lưu
buttonSaveClose:
  description: Button to save modifications of a script and then close the editing page.
  message: Lưu & Đóng
buttonSaveCustomCSS:
  description: Label for button to save custom CSS.
  message: Lưu
buttonSupport:
  description: Button to open support page.
  message: Hỗ trợ
buttonUndo:
  description: Button to undo removement of a script.
  message: Hoàn tác
buttonUpdate:
  description: Check a script for updates.
  message: Kiểm tra cập nhật
buttonUpdateAll:
  description: Check all scripts for updates.
  message: Kiểm tra cập nhật tất cả
buttonVacuum:
  description: Button to vacuum extension data.
  message: Làm trống dữ liệu
buttonVacuumed:
  description: Message shown when data is vacuumed.
  message: Đã làm trống dữ liệu
buttonVacuuming:
  description: Message shown when data vacuum is in progress.
  message: Làm trống dữ liệu...
confirmNotSaved:
  description: Confirm message shown when there are unsaved script modifications.
  message: |-
    Thay đổi chưa được lưu!
    Bấm OK để huỷ bỏ hoặc Cancel đế quay lại.
descBlacklist:
  description: HTML Description for the global blacklist.
  message: URL trong danh sách này sẽ không bị bỏ qua.
descCustomCSS:
  description: Description of custom CSS section.
  message: >-
    CSS tùy chỉnh cho trang tùy chọn và trang script đã cài đặt Nếu không hiểu
    rõ xin đừng sửa.
editLabelMeta:
  description: Metadata section in settings tab of script editor.
  message: Tuỳ chỉnh thẻ dữ liệu
editLabelSettings:
  description: Settings section in settings tab of script editor.
  message: Cài đặt Script
editNavCode:
  description: Label of code tab in script editor.
  message: Mã nguồn
editNavSettings:
  description: Label of settings tab in script editor.
  message: Cài đặt
extDescription:
  description: Description for this extension.
  message: Hỗ trợ chạy userscript trên trình duyệt.
extName:
  description: Name of this extension.
  message: Violentmonkey
filterAlphabeticalOrder:
  description: Label for option to sort scripts in alphabetical order.
  message: thứ tự bảng chứ cái
filterExecutionOrder:
  description: Label for option to sort scripts in execution order.
  message: thứ tự thực thi
hintInputURL:
  description: Hint for a prompt box to input URL of a user script.
  message: 'URL đầu vào:'
hintUseDownloadURL:
  description: Shown as a place holder for @updateURL when it is not assigned
  message: Dùng @downloadURL
hintVacuum:
  description: Hint for vacuuming data.
  message: Bỏ qua dữ liệu thừa và cố gắng tải lại nguồn dữ liệu thiếu từ bộ nhớ đệm.
installFrom:
  description: Label for button to install script from a userscript site.
  message: Cài đặt từ $1
installOptionClose:
  description: Option to close confirm window after installation.
  message: Đóng sau khi cài đặt xong
installOptionTrack:
  description: Option to track the loading local file before window is closed.
  message: Track local file before this window is closed
labelAbout:
  description: Label shown on top of the about page.
  message: Thông tin Violentmonkey
labelAllowUpdate:
  description: Option to allow checking updates for a script.
  message: Cho phép cập nhật
labelAuthor:
  description: Label of author shown in the details of a script.
  message: 'Tác giả: '
labelAutoReloadCurrentTab:
  description: Option to reload current tab after a script is switched on or off from menu.
  message: Tải lại trang khi bật/tắt script từ menu
labelAutoUpdate:
  description: Option to allow automatically checking scripts for updates every 24 hours.
  message: Tự động kiểm tra cập nhật hàng ngày
labelBadge:
  description: Label for option to show number on badge.
  message: ''
labelBadgeNone:
  description: Option to display nothing on badge.
  message: ''
labelBadgeTotal:
  description: Option to display total number of running scripts on badge.
  message: ''
labelBadgeUnique:
  description: Option to display number of unique running scripts on badge.
  message: ''
labelBlacklist:
  description: Label for global blacklist settings in security section.
  message: Danh sách đen
labelCurrentLang:
  description: Label of current language.
  message: 'Ngôn ngữ hiện tại: '
labelCustomCSS:
  description: Label for custom CSS section.
  message: Giao diện tùy chỉnh
labelDataExport:
  description: Section title of data export.
  message: Xuất dữ liệu
labelDataImport:
  description: Section title of data import.
  message: Nhập dữ liệu
labelDonate:
  description: Label of link to donate page.
  message: Đóng góp
labelDownloadURL:
  description: Label of script @downloadURL in custom meta data.
  message: 'URL tải về:'
labelExclude:
  description: Label of @exclude rules.
  message: Bỏ qua
labelExcludeMatch:
  description: Label of @exclude-match rules.
  message: ''
labelExportScriptData:
  description: Option to export script data along with scripts.
  message: Xuất dữ liệu script
labelFeedback:
  description: Label of link to feedback page.
  message: Phản hồi
labelFilterSort:
  description: Label for sort filter.
  message: Sắp xếp theo $1
labelGeneral:
  description: Label for general settings.
  message: Chung
labelHomepage:
  description: Label for home page in about tab.
  message: ''
labelHomepageURL:
  description: Label of script @homepageURL in custom meta data.
  message: 'Trang chủ:'
labelImportSettings:
  description: Label for option to import settings from zip file.
  message: Nhập cài đặt
labelInclude:
  description: Label of @include rules.
  message: Thực thi
labelInstall:
  description: Shown in the title of the confirm page while trying to install a script.
  message: Đang cài đặt script
labelKeepOriginal:
  description: Option to keep the original match or ignore rules.
  message: Giữ bản gốc
labelLastUpdatedAt:
  description: Label shown on last updated time.
  message: Cập nhật lần cuối lúc $1
labelLineNumber:
  description: Label for line number jumper.
  message: 'Dòng số.: '
labelMatch:
  description: Label of @match rules.
  message: Trùng khớp
labelName:
  description: Label of script name.
  message: 'Tên:'
labelNoName:
  description: Text as the name of a script when no @name is assigned.
  message: Không có tên
labelNoScripts:
  description: Message shown when no script is installed.
  message: 'Oops, bạn không có script nào được cài đặt.'
labelNoSearchScripts:
  description: Message shown when no script is found in search results.
  message: Không thấy script nào
labelNotifyUpdates:
  description: Option to show notification when script is updated.
  message: Thông báo có cập nhật script
labelRelated:
  description: Label of related links.
  message: 'Liên kết gợi ý: '
labelRemoved:
  description: Label shown when a script is removed.
  message: '[Đã xóa]'
labelReplace:
  description: Label for replace input in search box.
  message: 'Thay thế bằng: '
labelRunAt:
  description: Label of script @run-at properties in custom meta data.
  message: 'Chạy khi:'
labelRunAtDefault:
  description: Shown when custom @run-at is not assigned.
  message: (Mặc định)
labelScriptEditor:
  description: Shown in the title of the script editing page.
  message: Trình chỉnh sửa script
labelSearch:
  description: Label for search input in search box.
  message: 'Tìm kiếm: '
labelSearchScript:
  description: Placeholder for script search box.
  message: Tìm kiếm....
labelSettings:
  description: Label shown on the top of settings page
  message: Cài đặt
labelShowBadge:
  description: Option to show number of running scripts on the badge.
  message: Hiện thị số script đang chạy ở icon
  touched: false
labelSync:
  description: Label for sync options.
  message: Đồng bộ
labelSyncAuthorize:
  description: Label for button to authorize a service.
  message: Authorize
labelSyncAuthorizing:
  description: Label for button when authorization is in progress.
  message: Đang xác thực
labelSyncDisabled:
  description: Label for option to disable sync service.
  message: Không có
labelSyncReauthorize:
  description: Option to reauthorize sync service when expired.
  message: Tự động xác thực lại khi hết hạn
labelSyncRevoke:
  description: Label for button to revoke authorization for a service.
  message: Revoke
labelSyncScriptStatus:
  description: Label for option to sync script status.
  message: Trạng thái đồng bộ script
labelSyncService:
  description: Label for sync service select.
  message: Đồng bộ tới
labelTranslator:
  description: Label of translator.
  message: 'Dịch bởi: '
labelUpdateURL:
  description: Label of script @updateURL in custom meta data.
  message: 'URL Cập nhật:'
lastSync:
  description: Label for last sync timestamp.
  message: Đồng bộ cuối lúc $1
learnBlacklist:
  description: Refers to a link to introduce blacklist patterns.
  message: Tìm hiểu thêm về quy tắc danh sách đen.
menuCommands:
  description: Menu item to list script commands.
  message: Menu của script
menuDashboard:
  description: Label for menu item to open dashboard.
  message: Mở bảng điều khiển
menuFindScripts:
  description: Menu item to find scripts for a site.
  message: Tìm script cho trang này
menuMatchedScripts:
  description: Label for menu listing matched scripts.
  message: Script trùng khớp
menuScriptDisabled:
  description: 'Menu item showing the status of Violentmonkey, when disabled.'
  message: Đã vô hiệu hoá script
menuScriptEnabled:
  description: 'Menu item showing the status of Violentmonkey, when enabled.'
  message: Đã kích hoạt script
msgCheckingForUpdate:
  description: Message shown when a script is being checked for updates by version numbers.
  message: Đang kiểm tra cập nhật...
msgErrorFetchingScript:
  description: Message shown when Violentmonkey fails fetching a new version of the script.
  message: Có lỗi khi tìm phiên bản mới!
msgErrorFetchingUpdateInfo:
  description: Message shown when Violentmonkey fails fetching version data of the script.
  message: Tìm kiếm thông tin cập nhật thất bại.
msgErrorLoadingData:
  description: >-
    Message shown on confirm page when the script to be installed cannot be
    loaded.
  message: Không thể tải script.
msgErrorLoadingDependency:
  description: Message shown when not all requirements are loaded successfully.
  message: Lỗi tải thư viện.
msgImported:
  description: >-
    Message shown after import. There is an argument referring to the count of
    scripts imported.
  message: Đã nhập $1 script.
msgInstalled:
  description: Message shown when a script is installed.
  message: Đã cài đặt script.
msgInvalidScript:
  description: Message shown when script is invalid.
  message: Script không hợp lệ!
msgLoadedData:
  description: >-
    Message shown in the confirm page when a javascript file to be installed is
    loaded.
  message: Đã tải script.
msgLoading:
  description: Message shown in the options page before script list is loaded.
  message: Đang tải ...
msgLoadingData:
  description: Message shown on confirm page when the script to be installed is loading.
  message: Đang tải thông tin script...
msgLoadingDependency:
  description: Message shown on confirm page when the requirements are being downloaded.
  message: Đang tải thư viện... ($1/$2)
msgNamespaceConflict:
  description: >-
    Message shown when namespace of the new script conflicts with an existent
    one.
  message: Xung đột namespace! Vui lòng sửa @name và @namespace.
msgNewVersion:
  description: >-
    Message shown when a new version of script is found by @updateURL, but no
    @downloadURL is provided.
  message: Có phiên bản mới.
msgNoUpdate:
  description: Message shown when there is no new version of a script.
  message: Không có cập nhật mới.
msgSavedBlacklist:
  description: Message shown when blacklist are saved.
  message: Danh sách đen đã cập nhật.
msgSavedCustomCSS:
  description: Message shown when custom CSS is saved.
  message: Giao diện tùy chỉnh đã cập nhật.
msgScriptUpdated:
  description: Notification message for script updates.
  message: 'Script [$1] đã được cập nhật!'
msgSyncError:
  description: Message shown when sync failed.
  message: Đồng bộ lỗi!
msgSyncInit:
  description: Message shown when sync service is initializing.
  message: Đang khởi tạo...
msgSyncInitError:
  description: Message shown when sync fails in initialization.
  message: Khởi tạo lỗi!
msgSyncReady:
  description: Message shown when sync will start soon.
  message: Đồng bộ sẽ chạy sớm...
msgSyncing:
  description: Message shown when sync is in progress.
  message: Đang đồng bộ...
msgUpdated:
  description: Message shown when a script is updated/reinstalled.
  message: Đã cập nhật script.
msgUpdating:
  description: Message shown when a new version of script is being fetched.
  message: Đang cập nhật...
optionShowEnabledFirst:
  description: Option to show enabled scripts first in alphabetical order.
  message: Hiển thị script được bật trước
<<<<<<< HEAD
filterExecutionOrder:
  description: Label for option to sort scripts in execution order.
  message: thứ tự thực thi
filterAlphabeticalOrder:
  description: Label for option to sort scripts in alphabetical order.
  message: thứ tự bảng chứ cái
labelFilterSort:
  description: Label for sort filter.
  message: Sắp xếp theo $1
labelLastUpdatedAt:
  description: Label shown on last updated time.
  message: Cập nhật lần cuối lúc $1
labelSyncReauthorize:
  description: Option to reauthorize sync service when expired.
  message: Tự động xác thực lại khi hết hạn
=======
searchCaseSensitive:
  description: Option to perform a case-sensitive search
  message: ''
searchUseRegex:
  description: Option to perform a regular expression search
  message: ''
>>>>>>> b6f516df
sideMenuAbout:
  description: 'Side menu: About'
  message: Thông tin
sideMenuInstalled:
  description: 'Side menu: Installed scripts'
  message: Script đã cài đặt
sideMenuSettings:
  description: 'Side menu: Settings'
  message: Cài đặt
titleScriptUpdated:
  description: Notification title for script updates.
  message: Cập nhật
warnScriptTooLarge:
  description: Warning message shown when script is too large to be edited.
  message: ''<|MERGE_RESOLUTION|>--- conflicted
+++ resolved
@@ -163,16 +163,16 @@
   message: Tự động kiểm tra cập nhật hàng ngày
 labelBadge:
   description: Label for option to show number on badge.
-  message: ''
+  message: 'Hiển thị ở huy hiệu: '
 labelBadgeNone:
   description: Option to display nothing on badge.
-  message: ''
+  message: Không có gì
 labelBadgeTotal:
   description: Option to display total number of running scripts on badge.
-  message: ''
+  message: Số script đang chạy
 labelBadgeUnique:
   description: Option to display number of unique running scripts on badge.
-  message: ''
+  message: Số script không trùng lặp đang chạy
 labelBlacklist:
   description: Label for global blacklist settings in security section.
   message: Danh sách đen
@@ -199,7 +199,7 @@
   message: Bỏ qua
 labelExcludeMatch:
   description: Label of @exclude-match rules.
-  message: ''
+  message: '@exclude-match quy tắc bỏ qua'
 labelExportScriptData:
   description: Option to export script data along with scripts.
   message: Xuất dữ liệu script
@@ -214,10 +214,10 @@
   message: Chung
 labelHomepage:
   description: Label for home page in about tab.
-  message: ''
+  message: Trang chủ
 labelHomepageURL:
   description: Label of script @homepageURL in custom meta data.
-  message: 'Trang chủ:'
+  message: 'Liên kết rang chủ:'
 labelImportSettings:
   description: Label for option to import settings from zip file.
   message: Nhập cài đặt
@@ -427,30 +427,12 @@
 optionShowEnabledFirst:
   description: Option to show enabled scripts first in alphabetical order.
   message: Hiển thị script được bật trước
-<<<<<<< HEAD
-filterExecutionOrder:
-  description: Label for option to sort scripts in execution order.
-  message: thứ tự thực thi
-filterAlphabeticalOrder:
-  description: Label for option to sort scripts in alphabetical order.
-  message: thứ tự bảng chứ cái
-labelFilterSort:
-  description: Label for sort filter.
-  message: Sắp xếp theo $1
-labelLastUpdatedAt:
-  description: Label shown on last updated time.
-  message: Cập nhật lần cuối lúc $1
-labelSyncReauthorize:
-  description: Option to reauthorize sync service when expired.
-  message: Tự động xác thực lại khi hết hạn
-=======
 searchCaseSensitive:
   description: Option to perform a case-sensitive search
-  message: ''
+  message: Phân biệt hoa thường
 searchUseRegex:
   description: Option to perform a regular expression search
-  message: ''
->>>>>>> b6f516df
+  message: Dùng biểu thức chính quy
 sideMenuAbout:
   description: 'Side menu: About'
   message: Thông tin
@@ -465,4 +447,4 @@
   message: Cập nhật
 warnScriptTooLarge:
   description: Warning message shown when script is too large to be edited.
-  message: ''+  message: 'Script quá lớn. Đang mở ở chế độ chỉ đọc'