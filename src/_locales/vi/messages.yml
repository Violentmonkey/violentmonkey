--- conflicted
+++ resolved
@@ -214,11 +214,7 @@
   message: Bỏ qua
 labelExcludeMatch:
   description: Label of @exclude-match rules.
-<<<<<<< HEAD
-  message: 'Quy tắc bỏ qua'
-=======
   message: Quy tắc bỏ qua
->>>>>>> upstream/master
 labelExportScriptData:
   description: Option to export script data along with scripts.
   message: Xuất dữ liệu script
@@ -482,4 +478,4 @@
   message: ''
 warnScriptLongLines:
   description: Warning message shown when script has lines that are too long to be edited.
-  message: 'Script quá lớn. Đang mở ở chế độ chỉ đọc'+  message: ''