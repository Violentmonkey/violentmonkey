--- conflicted
+++ resolved
@@ -160,11 +160,7 @@
   message: Sobre o Violentmonkey
 labelAdvanced:
   description: Label for button to show advanced settings.
-<<<<<<< HEAD
-  message: ''
-=======
   message: Avançado
->>>>>>> d2926ae7
 labelAllowUpdate:
   description: Option to allow checking updates for a script.
   message: Permitir atualização
@@ -326,11 +322,7 @@
   message: Nenhum
 labelSyncReauthorize:
   description: Option to reauthorize sync service when expired.
-<<<<<<< HEAD
-  message: ''
-=======
   message: Reautorizar automaticamente quando expirar
->>>>>>> d2926ae7
   touched: false
 labelSyncRevoke:
   description: Label for button to revoke authorization for a service.
