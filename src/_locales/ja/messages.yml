--- conflicted
+++ resolved
@@ -161,11 +161,7 @@
   message: Violentmonkey について
 labelAdvanced:
   description: Label for button to show advanced settings.
-<<<<<<< HEAD
-  message: ''
-=======
   message: 高度な設定
->>>>>>> d2926ae7
 labelAllowUpdate:
   description: Option to allow checking updates for a script.
   message: 更新を許可
@@ -246,11 +242,7 @@
   message: 実行するページのURL (@include)
 labelIndentUnit:
   description: Label for editor option of indent unit size.
-<<<<<<< HEAD
-  message: ''
-=======
   message: 'インデント幅:'
->>>>>>> d2926ae7
 labelInstall:
   description: Shown in the title of the confirm page while trying to install a script.
   message: スクリプトのインストール
@@ -265,11 +257,7 @@
   message: '指定行へ移動: '
 labelLineWrapping:
   description: Label for editor option of line wrapping.
-<<<<<<< HEAD
-  message: ''
-=======
   message: 長い行を折り返す
->>>>>>> d2926ae7
 labelMatch:
   description: Label of @match rules.
   message: 実行するページのURL (@match)
