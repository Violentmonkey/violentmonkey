--- conflicted
+++ resolved
@@ -78,11 +78,7 @@
       if (service) {
         const canAuthorize = ['unauthorized', 'error', 'authorized'].includes(service.authState)
           && ['idle', 'error'].includes(service.syncState);
-<<<<<<< HEAD
-        const canSync = this.canAuthorize && service.authState === 'authorized';
-=======
         const canSync = canAuthorize && service.authState === 'authorized';
->>>>>>> d2926ae7
         return {
           message: this.getMessage(),
           label: this.getLabel(),
