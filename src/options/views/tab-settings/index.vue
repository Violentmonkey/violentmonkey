<template>
  <div class="tab-settings">
    <h1 v-text="i18n('labelSettings')"></h1>
    <section>
      <h3 v-text="i18n('labelGeneral')"></h3>
      <div class="mb-1">
        <label>
          <setting-check name="autoUpdate" />
          <span v-text="i18n('labelAutoUpdate')"></span>
        </label>
      </div>
      <div class="mb-1">
        <label>
          <setting-check name="autoReload" />
          <span v-text="i18n('labelAutoReloadCurrentTab')"></span>
        </label>
      </div>
      <div class="mb-1">
        <label>
          <setting-check name="notifyUpdates" />
          <span v-text="i18n('labelNotifyUpdates')"></span>
        </label>
      </div>
      <div class="mb-1">
        <label>
          <span v-text="i18n('labelBadge')"></span>
          <select v-model="showBadge">
            <option value="" v-text="i18n('labelBadgeNone')" />
            <option value="unique" v-text="i18n('labelBadgeUnique')" />
            <option value="total" v-text="i18n('labelBadgeTotal')" />
          </select>
        </label>
      </div>
    </section>
    <vm-import></vm-import>
    <vm-export></vm-export>
    <vm-sync></vm-sync>
    <div class="show-advanced">
      <button @click="showAdvanced = !showAdvanced">
        <span v-text="i18n('labelAdvanced')"></span>
        <icon name="arrow" :class="{ rotate: showAdvanced }" />
      </button>
    </div>
    <div v-show="showAdvanced">
      <section>
        <h3>Editor</h3>
        <div class="mb-1">
          <label>
            <setting-check name="editor.lineWrapping" />
            <span v-text="i18n('labelLineWrapping')"></span>
          </label>
        </div>
        <div class="mb-1">
          <label>
            <span class="mr-1" v-text="i18n('labelIndentUnit')"></span>
            <input type="number" min="1" class="w-1" v-model="indentUnit" />
          </label>
        </div>
      </section>
      <vm-blacklist></vm-blacklist>
      <vm-css></vm-css>
    </div>
  </div>
</template>

<script>
import { debounce } from 'src/common';
import SettingCheck from 'src/common/ui/setting-check';
import options from 'src/common/options';
import hookSetting from 'src/common/hook-setting';
import Icon from 'src/common/ui/icon';
import VmImport from './vm-import';
import VmExport from './vm-export';
import VmSync from './vm-sync';
import VmBlacklist from './vm-blacklist';
import VmCss from './vm-css';

const items = [
  {
    name: 'showBadge',
    normalize(value) {
      if (!value) return '';
      return value === 'total' ? 'total' : 'unique';
    },
  },
  {
    name: 'indentUnit',
    key: 'editor.indentUnit',
    normalize(value) {
      return +value || 2;
    },
  },
];
const settings = {
  showAdvanced: false,
};
<<<<<<< HEAD
items.forEach(({ name, key, normalize }) => {
  settings[name] = normalize(options.get(key || name));
  hookSetting(key, value => {
    settings[name] = value;
  });
=======
items.forEach(({ name }) => {
  settings[name] = null;
>>>>>>> d2926ae7
});

export default {
  components: {
    Icon,
    VmImport,
    VmExport,
    VmSync,
    VmBlacklist,
    VmCss,
    SettingCheck,
  },
  data() {
    return settings;
  },
  methods: {
<<<<<<< HEAD
    getUpdater({ key, normalize }) {
      return (value, oldValue) => {
        if (value !== oldValue) options.set(key, normalize(value));
=======
    getUpdater({ key, name, normalize }) {
      return (value, oldValue) => {
        if (value !== oldValue) options.set(key || name, normalize(value));
>>>>>>> d2926ae7
      };
    },
  },
  created() {
<<<<<<< HEAD
    items.forEach(item => {
      this.$watch(item.name, debounce(this.getUpdater(item), 300));
=======
    options.ready(() => {
      items.forEach(item => {
        const { name, key, normalize } = item;
        settings[name] = normalize(options.get(key || name));
        hookSetting(key, value => {
          settings[name] = value;
        });
        this.$watch(name, debounce(this.getUpdater(item), 300));
      });
>>>>>>> d2926ae7
    });
  },
};
</script>

<style>
.tab-settings {
  overflow-y: auto;
  textarea {
    height: 10em;
  }
}
.show-advanced {
  margin: 20px 0;
  .rotate {
    transform: rotate(90deg);
  }
}
</style><|MERGE_RESOLUTION|>--- conflicted
+++ resolved
@@ -94,16 +94,8 @@
 const settings = {
   showAdvanced: false,
 };
-<<<<<<< HEAD
-items.forEach(({ name, key, normalize }) => {
-  settings[name] = normalize(options.get(key || name));
-  hookSetting(key, value => {
-    settings[name] = value;
-  });
-=======
 items.forEach(({ name }) => {
   settings[name] = null;
->>>>>>> d2926ae7
 });
 
 export default {
@@ -120,23 +112,13 @@
     return settings;
   },
   methods: {
-<<<<<<< HEAD
-    getUpdater({ key, normalize }) {
-      return (value, oldValue) => {
-        if (value !== oldValue) options.set(key, normalize(value));
-=======
     getUpdater({ key, name, normalize }) {
       return (value, oldValue) => {
         if (value !== oldValue) options.set(key || name, normalize(value));
->>>>>>> d2926ae7
       };
     },
   },
   created() {
-<<<<<<< HEAD
-    items.forEach(item => {
-      this.$watch(item.name, debounce(this.getUpdater(item), 300));
-=======
     options.ready(() => {
       items.forEach(item => {
         const { name, key, normalize } = item;
@@ -146,7 +128,6 @@
         });
         this.$watch(name, debounce(this.getUpdater(item), 300));
       });
->>>>>>> d2926ae7
     });
   },
 };
