--- conflicted
+++ resolved
@@ -1,22 +1,12 @@
 import {
-  compareVersion, i18n, getFullUrl, isRemote, sendCmd, trueJoin,
+  i18n, request, buffer2string, getFullUrl, isRemote, getRnd4,
 } from '#/common';
-import {
-  CMD_SCRIPT_ADD, CMD_SCRIPT_UPDATE, INJECT_PAGE, INJECT_AUTO, TIMEOUT_WEEK,
-} from '#/common/consts';
-import { forEachEntry, forEachKey, forEachValue } from '#/common/object';
-import storage from '#/common/storage';
-import ua from '#/common/ua';
-import pluginEvents from '../plugin/events';
-import { getNameURI, parseMeta, newScript, getDefaultCustom } from './script';
+import { objectGet, objectSet } from '#/common/object';
+import { getNameURI, parseMeta, newScript } from './script';
 import { testScript, testBlacklist } from './tester';
-import { preInitialize } from './init';
-import { commands } from './message';
+import { register } from './init';
 import patchDB from './patch-db';
 import { setOption } from './options';
-<<<<<<< HEAD
-import './storage-fetch';
-=======
 import { sendMessageOrIgnore } from './message';
 import pluginEvents from '../plugin/events';
 
@@ -45,233 +35,219 @@
     return handle.call(this, items);
   };
 }
->>>>>>> 61b86487
 
 const store = {};
-
-storage.script.onDump = (item) => {
-  store.scriptMap[item.props.id] = item;
+const storage = {
+  base: {
+    prefix: '',
+    getKey(id) {
+      return `${this.prefix}${id}`;
+    },
+    getOne(id) {
+      const key = this.getKey(id);
+      return browser.storage.local.get(key).then(data => data[key]);
+    },
+    getMulti(ids, def) {
+      return browser.storage.local.get(ids.map(id => this.getKey(id)))
+      .then(data => {
+        const result = {};
+        ids.forEach(id => { result[id] = data[this.getKey(id)] || def; });
+        return result;
+      });
+    },
+    set(id, value) {
+      if (!id) return Promise.resolve();
+      return browser.storage.local.set({
+        [this.getKey(id)]: value,
+      });
+    },
+    remove(id) {
+      if (!id) return Promise.resolve();
+      return browser.storage.local.remove(this.getKey(id));
+    },
+    removeMulti(ids) {
+      return browser.storage.local.remove(ids.map(id => this.getKey(id)));
+    },
+  },
 };
-
-Object.assign(commands, {
-  CheckPosition: sortScripts,
-  CheckRemove: checkRemove,
-  /** @return {?string} */
-  CheckScript({ name, namespace }) {
-    const script = getScript({ meta: { name, namespace } });
-    return script && !script.config.removed
-      ? script.meta.version
-      : null;
+storage.script = Object.assign({}, storage.base, {
+  prefix: 'scr:',
+  dump: ensureListArgs(function dump(items) {
+    const updates = {};
+    items.forEach(item => {
+      updates[this.getKey(item.props.id)] = item;
+      store.scriptMap[item.props.id] = item;
+    });
+    return browser.storage.local.set(updates)
+    .then(() => items);
+  }),
+});
+storage.code = Object.assign({}, storage.base, {
+  prefix: 'code:',
+});
+storage.value = Object.assign({}, storage.base, {
+  prefix: 'val:',
+  dump(dict) {
+    const updates = {};
+    Object.keys(dict)
+    .forEach(id => {
+      const value = dict[id];
+      updates[this.getKey(id)] = value;
+    });
+    return browser.storage.local.set(updates);
   },
-  /** @return {Promise<{ items: VMScript[], values? }>} */
-  async ExportZip({ values }) {
-    const scripts = getScripts();
-    const ids = scripts.map(getPropsId);
-    const codeMap = await storage.code.getMulti(ids);
-    return {
-      items: scripts.map(script => ({ script, code: codeMap[script.props.id] })),
-      values: values ? await storage.value.getMulti(ids) : undefined,
+});
+storage.require = Object.assign({}, storage.base, {
+  prefix: 'req:',
+  fetch: cacheOrFetch(function fetch(uri) {
+    return request(uri).then(({ data }) => this.set(uri, data));
+  }),
+});
+storage.cache = Object.assign({}, storage.base, {
+  prefix: 'cac:',
+  fetch: cacheOrFetch(function fetch(uri, check) {
+    return request(uri, { responseType: 'arraybuffer' })
+    .then(({ data: buffer, xhr }) => {
+      const contentType = (xhr.getResponseHeader('content-type') || '').split(';')[0];
+      const data = {
+        contentType,
+        buffer,
+        blob: options => new Blob([buffer], Object.assign({ type: contentType }, options)),
+        string: () => buffer2string(buffer),
+        base64: () => window.btoa(data.string()),
+      };
+      return (check ? Promise.resolve(check(data)) : Promise.resolve())
+      .then(() => this.set(uri, `${contentType},${data.base64()}`));
+    });
+  }),
+});
+
+register(initialize());
+
+function initialize() {
+  return browser.storage.local.get('version')
+  .then(({ version: lastVersion }) => {
+    const { version } = browser.runtime.getManifest();
+    return (lastVersion ? Promise.resolve() : patchDB())
+    .then(() => {
+      if (version !== lastVersion) return browser.storage.local.set({ version });
+    });
+  })
+  .then(() => browser.storage.local.get())
+  .then(data => {
+    const scripts = [];
+    const storeInfo = {
+      id: 0,
+      position: 0,
     };
-  },
-  /** @return {Promise<string>} */
-  GetScriptCode(id) {
-    return storage.code.getOne(id);
-  },
-  /** @return {VMScript[]} */
-  GetMetas(ids) {
-    return ids.map(getScriptById).filter(Boolean);
-  },
-  /** @return {Promise<void>} */
-  MarkRemoved({ id, removed }) {
-    return updateScriptInfo(id, {
-      config: { removed: removed ? 1 : 0 },
-      props: { lastModified: Date.now() },
-    });
-  },
-  /** @return {Promise<number>} */
-  Move({ id, offset }) {
-    const script = getScriptById(id);
-    const index = store.scripts.indexOf(script);
-    store.scripts.splice(index, 1);
-    store.scripts.splice(index + offset, 0, script);
-    return normalizePosition();
-  },
-  /** @return {Promise<void>} */
-  async RemoveScript(id) {
-    const i = store.scripts.indexOf(getScriptById(id));
-    if (i >= 0) {
-      store.scripts.splice(i, 1);
-      await Promise.all([
-        storage.script.remove(id),
-        storage.code.remove(id),
-        storage.value.remove(id),
-      ]);
-    }
-    return sendCmd('RemoveScript', id);
-  },
-  ParseMeta: parseMeta,
-  ParseScript: parseScript,
-  /** @return {Promise<void>} */
-  UpdateScriptInfo({ id, config }) {
-    return updateScriptInfo(id, {
-      config,
-      props: { lastModified: Date.now() },
-    });
-  },
-  /** @return {Promise<void>} */
-  Vacuum: vacuum,
-});
-
-preInitialize.push(async () => {
-  const { version: lastVersion } = await browser.storage.local.get('version');
-  const version = process.env.VM_VER;
-  if (!lastVersion) await patchDB();
-  if (version !== lastVersion) browser.storage.local.set({ version });
-  const data = await browser.storage.local.get();
-  const scripts = [];
-  const storeInfo = {
-    id: 0,
-    position: 0,
-  };
-  const idMap = {};
-  const uriMap = {};
-  const mods = [];
-  const resUrls = [];
-  /** @this VMScriptCustom.pathMap */
-  const rememberUrl = function _(url) { resUrls.push(this[url] || url); };
-  data::forEachEntry(([key, script]) => {
-    if (key.startsWith(storage.script.prefix)) {
-      // {
-      //   meta,
-      //   custom,
-      //   props: { id, position, uri },
-      //   config: { enabled, shouldUpdate },
-      // }
-      const id = getInt(key.slice(storage.script.prefix.length));
-      if (!id || idMap[id]) {
-        // ID conflicts!
-        // Should not happen, discard duplicates.
-        return;
+    Object.keys(data).forEach(key => {
+      const value = data[key];
+      if (key.startsWith('scr:')) {
+        // {
+        //   meta,
+        //   custom,
+        //   props: { id, position, uri },
+        //   config: { enabled, shouldUpdate },
+        // }
+        scripts.push(value);
+        storeInfo.id = Math.max(storeInfo.id, getInt(objectGet(value, 'props.id')));
+        storeInfo.position = Math.max(storeInfo.position, getInt(objectGet(value, 'props.position')));
       }
-      idMap[id] = script;
-      const uri = getNameURI(script);
-      if (uriMap[uri]) {
-        // Namespace conflicts!
-        // Should not happen, discard duplicates.
-        return;
-      }
-      uriMap[uri] = script;
-      script.props = {
-        ...script.props,
-        id,
-        uri,
-      };
-      script.custom = {
-        ...getDefaultCustom(),
-        ...script.custom,
-      };
-      storeInfo.id = Math.max(storeInfo.id, id);
-      storeInfo.position = Math.max(storeInfo.position, getInt(script.props.position));
-      scripts.push(script);
-      // listing all known resource urls in order to remove unused mod keys
-      const {
-        custom: { pathMap = {} } = {},
-        meta = {},
-      } = script;
-      meta.require?.forEach(rememberUrl, pathMap);
-      Object.values(meta.resources || {}).forEach(rememberUrl, pathMap);
-      pathMap::rememberUrl(meta.icon);
-    } else if (key.startsWith(storage.mod.prefix)) {
-      mods.push(key.slice(storage.mod.prefix.length));
-    }
-  });
-  storage.mod.removeMulti(mods.filter(url => !resUrls.includes(url)));
-  Object.assign(store, {
-    scripts,
-    storeInfo,
-    scriptMap: scripts.reduce((map, item) => {
-      map[item.props.id] = item;
-      return map;
-    }, {}),
-  });
-  // Switch defaultInjectInto from `page` to `auto` when upgrading VM2.12.7 or older
-  if (version !== lastVersion
-  && ua.isFirefox
-  && data.options?.defaultInjectInto === INJECT_PAGE
-  && compareVersion(lastVersion, '2.12.7') <= 0) {
-    setOption('defaultInjectInto', INJECT_AUTO);
-  }
-  if (process.env.DEBUG) {
-    console.log('store:', store); // eslint-disable-line no-console
-  }
-  return sortScripts();
-});
-
-/** @return {number} */
+    });
+    Object.assign(store, {
+      scripts,
+      storeInfo,
+      scriptMap: scripts.reduce((map, item) => {
+        map[item.props.id] = item;
+        return map;
+      }, {}),
+    });
+    if (process.env.DEBUG) {
+      console.log('store:', store); // eslint-disable-line no-console
+    }
+    return sortScripts();
+  });
+}
+
 function getInt(val) {
   return +val || 0;
 }
 
-/** @return {?number} */
-function getPropsId(script) {
-  return script?.props.id;
-}
-
-/** @return {void} */
 function updateLastModified() {
   setOption('lastModified', Date.now());
 }
 
-/** @return {Promise<number>} */
-export async function normalizePosition() {
-  const updates = store.scripts.filter(({ props }, index) => {
+export function normalizePosition() {
+  const updates = [];
+  const positionKey = 'props.position';
+  store.scripts.forEach((item, index) => {
     const position = index + 1;
-    const res = props.position !== position;
-    if (res) props.position = position;
-    return res;
+    if (objectGet(item, positionKey) !== position) {
+      objectSet(item, positionKey, position);
+      updates.push(item);
+    }
+    // XXX patch v2.8.0
+    if (typeof item.custom.origInclude === 'undefined') {
+      item.custom = Object.assign({
+        origInclude: true,
+        origExclude: true,
+        origMatch: true,
+        origExcludeMatch: true,
+      }, item.custom);
+      if (!updates.includes(item)) updates.push(item);
+    }
   });
   store.storeInfo.position = store.scripts.length;
-  if (updates.length) {
-    await storage.script.dump(updates);
+  const { length } = updates;
+  if (!length) return Promise.resolve();
+  return storage.script.dump(updates)
+  .then(() => {
     updateLastModified();
-  }
-  return updates.length;
-}
-
-/** @return {Promise<number>} */
-export async function sortScripts() {
-  store.scripts.sort((a, b) => getInt(a.props.position) - getInt(b.props.position));
-  const changed = await normalizePosition();
-  sendCmd('ScriptsUpdated', null);
-  return changed;
-}
-
-/** @return {?VMScript} */
-export function getScriptById(id) {
-  return store.scriptMap[id];
-}
-
-/** @return {?VMScript} */
-export function getScript({ id, uri, meta }) {
+    return length;
+  });
+}
+
+export function sortScripts() {
+  store.scripts.sort((a, b) => {
+    const [pos1, pos2] = [a, b].map(item => getInt(objectGet(item, 'props.position')));
+    return pos1 - pos2;
+  });
+  return normalizePosition()
+  .then(changed => {
+    sendMessageOrIgnore({ cmd: 'ScriptsUpdated' });
+    return changed;
+  });
+}
+
+export function getScript(where) {
   let script;
-  if (id) {
-    script = getScriptById(id);
+  if (where.id) {
+    script = store.scriptMap[where.id];
   } else {
-    if (!uri) uri = getNameURI({ meta, id: '@@should-have-name' });
-    script = store.scripts.find(({ props }) => uri === props.uri);
-  }
-  return script;
-}
-
-/** @return {VMScript[]} */
+    const uri = where.uri || getNameURI({ meta: where.meta, id: '@@should-have-name' });
+    const predicate = item => uri === objectGet(item, 'props.uri');
+    script = store.scripts.find(predicate);
+  }
+  return Promise.resolve(script);
+}
+
 export function getScripts() {
-  return store.scripts.filter(script => !script.config.removed);
+  return Promise.resolve(store.scripts)
+  .then(scripts => scripts.filter(script => !script.config.removed));
+}
+
+export function getScriptByIds(ids) {
+  return Promise.all(ids.map(id => getScript({ id })))
+  .then(scripts => scripts.filter(Boolean));
+}
+
+export function getScriptCode(id) {
+  return storage.code.getOne(id);
 }
 
 /**
  * @desc Load values for batch updates.
- * @param {number[]} ids
- * @return {Promise<Object>}
+ * @param {Array} ids
  */
 export function getValueStoresByIds(ids) {
   return storage.value.getMulti(ids);
@@ -280,136 +256,144 @@
 /**
  * @desc Dump values for batch updates.
  * @param {Object} valueDict { id1: value1, id2: value2, ... }
- * @return {Promise<Object>}
  */
-export async function dumpValueStores(valueDict) {
-  if (process.env.DEBUG) console.info('Update value stores', valueDict);
-  await storage.value.dump(valueDict);
-  return valueDict;
-}
-
-const gmValues = [
-  'GM_getValue', 'GM.getValue',
-  'GM_setValue', 'GM.setValue',
-  'GM_listValues', 'GM.listValues',
-  'GM_deleteValue', 'GM.deleteValue',
-];
+export function dumpValueStores(valueDict) {
+  if (process.env.DEBUG) {
+    console.info('Update value stores', valueDict);
+  }
+  return storage.value.dump(valueDict).then(() => valueDict);
+}
+
+export function dumpValueStore(where, valueStore) {
+  return (where.id
+    ? Promise.resolve(where.id)
+    : getScript(where).then(script => objectGet(script, 'props.id')))
+  .then(id => {
+    if (id) return dumpValueStores({ [id]: valueStore });
+  });
+}
 
 /**
  * @desc Get scripts to be injected to page with specific URL.
- * @return {Promise<Object>}
  */
-export async function getScriptsByURL(url, isTop) {
-  const allScripts = testBlacklist(url)
+export function getScriptsByURL(url) {
+  const scripts = testBlacklist(url)
     ? []
-    : store.scripts.filter(script => (
-      !script.config.removed
-      && (isTop || !script.meta.noframes)
-      && testScript(url, script)
-    ));
-  const reqKeys = [];
-  const cacheKeys = [];
-  const scripts = allScripts.filter(script => script.config.enabled);
-  scripts.forEach((script) => {
-    const { meta, custom } = script;
-    const { pathMap = buildPathMap(script) } = custom;
-    meta.require.forEach((key) => {
-      pushUnique(reqKeys, pathMap[key] || key);
-    });
-    meta.resources::forEachValue((key) => {
-      pushUnique(cacheKeys, pathMap[key] || key);
-    });
-  });
-  const ids = allScripts.map(getPropsId);
-  const enabledIds = scripts.map(getPropsId);
-  const withValueIds = scripts
-  .filter(script => script.meta.grant?.some(gm => gmValues.includes(gm)))
-  .map(getPropsId);
-  const [require, cache, values, code] = await Promise.all([
-    storage.require.getMulti(reqKeys),
-    storage.cache.getMulti(cacheKeys),
-    storage.value.getMulti(withValueIds, {}),
-    storage.code.getMulti(enabledIds),
-  ]);
-  return {
-    // these will be sent to injectScripts()
-    inject: {
-      cache,
-      ids,
-      scripts,
-    },
-    // these will be used only by bg/* and to augment the data above
-    cacheKeys,
+    : store.scripts.filter(script => !script.config.removed && testScript(url, script));
+  const reqKeys = {};
+  const cacheKeys = {};
+  scripts.forEach(script => {
+    if (script.config.enabled) {
+      if (!script.custom.pathMap) buildPathMap(script);
+      const { pathMap } = script.custom;
+      script.meta.require.forEach(key => {
+        reqKeys[pathMap[key] || key] = 1;
+      });
+      Object.values(script.meta.resources).forEach(key => {
+        cacheKeys[pathMap[key] || key] = 1;
+      });
+    }
+  });
+  const enabledScripts = scripts
+  .filter(script => script.config.enabled);
+  const gmValues = {
+    GM_getValue: 1,
+    GM_setValue: 1,
+    GM_listValues: 1,
+    GM_deleteValue: 1,
+  };
+  const scriptsWithValue = enabledScripts
+  .filter(script => {
+    const grant = objectGet(script, 'meta.grant');
+    return grant && grant.some(gm => gmValues[gm]);
+  });
+  return Promise.all([
+    storage.require.getMulti(Object.keys(reqKeys)),
+    storage.cache.getMulti(Object.keys(cacheKeys)),
+    storage.value.getMulti(scriptsWithValue.map(script => script.props.id), {}),
+    storage.code.getMulti(enabledScripts.map(script => script.props.id)),
+  ])
+  .then(([require, cache, values, code]) => ({
+    scripts,
+    require,
+    cache,
+    values,
     code,
-    enabledIds,
-    reqKeys,
-    require,
-    values,
-    withValueIds,
-  };
-}
-
-function pushUnique(arr, elem) {
-  if (!arr.includes(elem)) arr.push(elem);
-}
-
-/** @return {string[]} */
-function getIconUrls() {
-  return store.scripts.reduce((res, script) => {
-    const { icon } = script.meta;
-    if (isRemote(icon)) {
-      res.push(script.custom.pathMap?.[icon] || icon);
-    }
-    return res;
-  }, []);
+  }));
 }
 
 /**
  * @desc Get data for dashboard.
- * @return {Promise<{ scripts: VMScript[], cache: Object }>}
  */
-export async function getData(ids) {
+export function getData() {
+  const cacheKeys = {};
   const { scripts } = store;
-  return {
-    scripts: ids ? ids.map(getScriptById) : scripts,
-    cache: await storage.cache.getMulti(getIconUrls()),
-  };
-}
-
-/** @return {number} */
-export function checkRemove({ force } = {}) {
-  const now = Date.now();
-  const toRemove = store.scripts.filter(script => script.config.removed && (
-    force || now - getInt(script.props.lastModified) > TIMEOUT_WEEK
-  ));
+  scripts.forEach(script => {
+    const icon = objectGet(script, 'meta.icon');
+    if (isRemote(icon)) {
+      const pathMap = objectGet(script, 'custom.pathMap') || {};
+      const fullUrl = pathMap[icon] || icon;
+      cacheKeys[fullUrl] = 1;
+    }
+  });
+  return storage.cache.getMulti(Object.keys(cacheKeys))
+  .then(cache => ({ scripts, cache }));
+}
+
+export function checkRemove() {
+  const toRemove = store.scripts.filter(script => script.config.removed);
   if (toRemove.length) {
     store.scripts = store.scripts.filter(script => !script.config.removed);
-    const ids = toRemove.map(getPropsId);
+    const ids = toRemove.map(script => script.props.id);
     storage.script.removeMulti(ids);
     storage.code.removeMulti(ids);
     storage.value.removeMulti(ids);
   }
-  return toRemove.length;
-}
-
-/** @return {string} */
-function getUUID() {
-  const rnd = new Uint16Array(8);
-  window.crypto.getRandomValues(rnd);
-  // xxxxxxxx-xxxx-Mxxx-Nxxx-xxxxxxxxxxxx
-  // We're using UUIDv4 variant 1 so N=4 and M=8
-  // See format_uuid_v3or5 in https://tools.ietf.org/rfc/rfc4122.txt
-  rnd[3] = rnd[3] & 0x0FFF | 0x4000; // eslint-disable-line no-bitwise
-  rnd[4] = rnd[4] & 0x3FFF | 0x8000; // eslint-disable-line no-bitwise
-  return '01-2-3-4-567'.replace(/\d/g, i => (rnd[i] + 0x1_0000).toString(16).slice(-4));
-}
-
-/**
- * @param {VMScript} script
- * @param {string} code
- * @return {Promise<VMScript[]>}
- */
-async function saveScript(script, code) {
+  return Promise.resolve(toRemove.length);
+}
+
+export function removeScript(id) {
+  const i = store.scripts.findIndex(item => id === objectGet(item, 'props.id'));
+  if (i >= 0) {
+    store.scripts.splice(i, 1);
+    storage.script.remove(id);
+    storage.code.remove(id);
+    storage.value.remove(id);
+  }
+  sendMessageOrIgnore({
+    cmd: 'RemoveScript',
+    data: id,
+  });
+  return Promise.resolve();
+}
+
+export function moveScript(id, offset) {
+  const index = store.scripts.findIndex(item => id === objectGet(item, 'props.id'));
+  const step = offset > 0 ? 1 : -1;
+  const indexStart = index;
+  const indexEnd = index + offset;
+  const offsetI = Math.min(indexStart, indexEnd);
+  const offsetJ = Math.max(indexStart, indexEnd);
+  const updated = store.scripts.slice(offsetI, offsetJ + 1);
+  if (step > 0) {
+    updated.push(updated.shift());
+  } else {
+    updated.unshift(updated.pop());
+  }
+  store.scripts = [
+    ...store.scripts.slice(0, offsetI),
+    ...updated,
+    ...store.scripts.slice(offsetJ + 1),
+  ];
+  return normalizePosition();
+}
+
+function getUUID(id) {
+  const idSec = (id + 0x10bde6a2).toString(16).slice(-8);
+  return `${idSec}-${getRnd4()}-${getRnd4()}-${getRnd4()}-${getRnd4()}${getRnd4()}${getRnd4()}`;
+}
+
+function saveScript(script, code) {
   const config = script.config || {};
   config.enabled = getInt(config.enabled);
   config.shouldUpdate = getInt(config.shouldUpdate);
@@ -422,14 +406,17 @@
     oldScript = store.scriptMap[props.id];
   }
   props.uri = getNameURI(script);
-  props.uuid = props.uuid || getUUID();
+  props.uuid = props.uuid || getUUID(props.id);
   // Do not allow script with same name and namespace
-  if (store.scripts.some(({ props: { id, uri } = {} }) => props.id !== id && props.uri === uri)) {
+  if (store.scripts.some(item => {
+    const itemProps = item.props || {};
+    return props.id !== itemProps.id && props.uri === itemProps.uri;
+  })) {
     throw i18n('msgNamespaceConflict');
   }
   if (oldScript) {
-    script.config = { ...oldScript.config, ...config };
-    script.props = { ...oldScript.props, ...props };
+    script.config = Object.assign({}, oldScript.config, config);
+    script.props = Object.assign({}, oldScript.props, props);
     const index = store.scripts.indexOf(oldScript);
     store.scripts[index] = script;
   } else {
@@ -449,68 +436,38 @@
   ]);
 }
 
-/** @return {Promise<void>} */
-export async function updateScriptInfo(id, data) {
+export function updateScriptInfo(id, data) {
   const script = store.scriptMap[id];
-  if (!script) throw null;
-  script.props = { ...script.props, ...data.props };
-  script.config = { ...script.config, ...data.config };
-  await storage.script.dump(script);
-  return sendCmd(CMD_SCRIPT_UPDATE, { where: { id }, update: script });
-}
-
-<<<<<<< HEAD
-/** @return {Promise<{ isNew?, update, where }>} */
-export async function parseScript(src) {
-  const meta = parseMeta(src.code);
-  if (!meta.name) throw i18n('msgInvalidScript');
-  const result = {
-    update: {
-      message: src.message == null ? i18n('msgUpdated') : src.message || '',
-    },
-  };
-  let cmd = CMD_SCRIPT_UPDATE;
-  let script;
-  const oldScript = await getScript({ id: src.id, meta });
-  if (oldScript) {
-    if (src.isNew) throw i18n('msgNamespaceConflict');
-    script = { ...oldScript };
-  } else {
-    ({ script } = newScript());
-    cmd = CMD_SCRIPT_ADD;
-    result.isNew = true;
-    result.update.message = i18n('msgInstalled');
-  }
-  script.config = {
-    ...script.config,
-    ...src.config,
-    removed: 0, // force reset `removed` since this is an installation
-  };
-  script.custom = {
-    ...script.custom,
-    ...src.custom,
-  };
-  script.props = {
-    ...script.props,
-    lastModified: Date.now(),
-    lastUpdated: Date.now(),
-    ...src.props,
-  };
-  script.meta = meta;
-  if (!meta.homepageURL && !script.custom.homepageURL && isRemote(src.from)) {
-    script.custom.homepageURL = src.from;
-  }
-  if (isRemote(src.url)) script.custom.lastInstallURL = src.url;
-  if (src.position) script.props.position = +src.position;
-  buildPathMap(script, src.url);
-  await saveScript(script, src.code);
-  fetchResources(script, src);
-  Object.assign(result.update, script, src.update);
-  result.where = { id: script.props.id };
-  sendCmd(cmd, result);
-  pluginEvents.emit('scriptChanged', result);
-  return result;
-=======
+  if (!script) return Promise.reject();
+  script.props = Object.assign({}, script.props, data.props);
+  script.config = Object.assign({}, script.config, data.config);
+  // script.custom = Object.assign({}, script.custom, data.custom);
+  return storage.script.dump(script);
+}
+
+export function getExportData(ids, withValues) {
+  const availableIds = ids.filter(id => {
+    const script = store.scriptMap[id];
+    return script && !script.config.removed;
+  });
+  return Promise.all([
+    Promise.all(availableIds.map(id => getScript({ id }))),
+    storage.code.getMulti(availableIds),
+  ])
+  .then(([scripts, codeMap]) => {
+    const data = {};
+    data.items = scripts.map(script => ({ script, code: codeMap[script.props.id] }));
+    if (withValues) {
+      return storage.value.getMulti(ids)
+      .then(values => {
+        data.values = values;
+        return data;
+      });
+    }
+    return data;
+  });
+}
+
 const CMD_UPDATE = 'UpdateScript';
 const CMD_ADD = 'AddScript';
 export function parseScript(data) {
@@ -565,78 +522,70 @@
     pluginEvents.emit('scriptChanged', result.data);
     return result;
   });
->>>>>>> 61b86487
-}
-
-/** @return {Object} */
-function buildPathMap(script, base) {
+}
+
+function buildPathMap(script) {
   const { meta } = script;
-  const baseUrl = base || script.custom.lastInstallURL;
-  const pathMap = baseUrl ? [
+  const base = script.custom.lastInstallURL;
+  const pathMap = {};
+  [
     ...meta.require,
     ...Object.values(meta.resources),
-    meta.icon,
-  ].reduce((map, key) => {
+    isRemote(meta.icon) && meta.icon,
+  ].forEach(key => {
     if (key) {
-      const fullUrl = getFullUrl(key, baseUrl);
-      if (fullUrl !== key) map[key] = fullUrl;
-    }
-    return map;
-  }, {}) : {};
+      const fullUrl = getFullUrl(key, base);
+      if (fullUrl !== key) pathMap[key] = fullUrl;
+    }
+  });
   script.custom.pathMap = pathMap;
   return pathMap;
 }
 
-/** @return {Promise<?string>} resolves to error text if `resourceCache` is absent */
-export async function fetchResources(script, resourceCache, reqOptions) {
-  const { custom: { pathMap }, meta } = script;
-  const snatch = (url, type, validator) => {
-    url = pathMap[url] || url;
-    const contents = resourceCache?.[type]?.[url];
-    return contents != null && !validator
-      ? storage[type].set(url, contents) && null
-      : storage[type].fetch(url, reqOptions, validator).catch(err => err);
-  };
-  const errors = await Promise.all([
-    ...meta.require.map(url => snatch(url, 'require')),
-    ...Object.values(meta.resources).map(url => snatch(url, 'cache')),
-    isRemote(meta.icon) && snatch(meta.icon, 'cache', validateImage),
-  ]);
-  if (!resourceCache) {
-    const error = errors.map(formatHttpError)::trueJoin('\n');
-    if (error) {
-      const message = i18n('msgErrorFetchingResource');
-      sendCmd(CMD_SCRIPT_UPDATE, {
-        update: { error, message },
-        where: { id: script.props.id },
-      });
-      return `${message}\n${error}`;
-    }
-  }
-}
-
-/** @return {Promise<void>} resolves on success, rejects on error */
-function validateImage(url, buf, type) {
-  return new Promise((resolve, reject) => {
-    const blobUrl = URL.createObjectURL(new Blob([buf], { type }));
-    const onDone = (e) => {
-      URL.revokeObjectURL(blobUrl);
-      if (e.type === 'load') resolve();
-      else reject({ type: 'IMAGE_ERROR', url });
-    };
-    const image = new Image();
-    image.onload = onDone;
-    image.onerror = onDone;
-    image.src = blobUrl;
-  });
-}
-
-function formatHttpError(e) {
-  return e && [e.status && `HTTP${e.status}`, e.url]::trueJoin(' ') || e;
-}
-
-/** @return {Promise<void>} */
-export async function vacuum() {
+function fetchScriptResources(script, cache) {
+  const { meta, custom: { pathMap } } = script;
+  // @require
+  meta.require.forEach(key => {
+    const fullUrl = pathMap[key] || key;
+    const cached = objectGet(cache, ['require', fullUrl]);
+    if (cached) {
+      storage.require.set(fullUrl, cached);
+    } else {
+      storage.require.fetch(fullUrl);
+    }
+  });
+  // @resource
+  Object.values(meta.resources).forEach(url => {
+    const fullUrl = pathMap[url] || url;
+    const cached = objectGet(cache, ['resources', fullUrl]);
+    if (cached) {
+      storage.cache.set(fullUrl, cached);
+    } else {
+      storage.cache.fetch(fullUrl);
+    }
+  });
+  // @icon
+  if (isRemote(meta.icon)) {
+    const fullUrl = pathMap[meta.icon] || meta.icon;
+    storage.cache.fetch(fullUrl, ({ blob: getBlob }) => new Promise((resolve, reject) => {
+      const blob = getBlob();
+      const url = URL.createObjectURL(blob);
+      const image = new Image();
+      const free = () => URL.revokeObjectURL(url);
+      image.onload = () => {
+        free();
+        resolve();
+      };
+      image.onerror = () => {
+        free();
+        reject({ type: 'IMAGE_ERROR', url });
+      };
+      image.src = url;
+    }));
+  }
+}
+
+export function vacuum() {
   const valueKeys = {};
   const cacheKeys = {};
   const requireKeys = {};
@@ -647,116 +596,52 @@
     [storage.require, requireKeys],
     [storage.code, codeKeys],
   ];
-  const data = await browser.storage.local.get();
-  data::forEachKey((key) => {
-    mappings.some(([substore, map]) => {
-      const { prefix } = substore;
-      if (key.startsWith(prefix)) {
-        // -1 for untouched, 1 for touched, 2 for missing
-        map[key.slice(prefix.length)] = -1;
-        return true;
+  return browser.storage.local.get()
+  .then(data => {
+    Object.keys(data).forEach(key => {
+      mappings.some(([substore, map]) => {
+        const { prefix } = substore;
+        if (key.startsWith(prefix)) {
+          // -1 for untouched, 1 for touched, 2 for missing
+          map[key.slice(prefix.length)] = -1;
+          return true;
+        }
+        return false;
+      });
+    });
+    const touch = (obj, key) => {
+      if (obj[key] < 0) obj[key] = 1;
+      else if (!obj[key]) obj[key] = 2;
+    };
+    store.scripts.forEach(script => {
+      const { id } = script.props;
+      touch(codeKeys, id);
+      touch(valueKeys, id);
+      if (!script.custom.pathMap) buildPathMap(script);
+      const { pathMap } = script.custom;
+      script.meta.require.forEach(url => {
+        touch(requireKeys, pathMap[url] || url);
+      });
+      Object.values(script.meta.resources).forEach(url => {
+        touch(cacheKeys, pathMap[url] || url);
+      });
+      const { icon } = script.meta;
+      if (isRemote(icon)) {
+        const fullUrl = pathMap[icon] || icon;
+        touch(cacheKeys, fullUrl);
       }
-      return false;
-    });
-  });
-  const touch = (obj, key) => {
-    if (obj[key] < 0) {
-      obj[key] = 1;
-    } else if (!obj[key]) {
-      obj[key] = 2;
-    }
-  };
-  store.scripts.forEach((script) => {
-    const { id } = script.props;
-    touch(codeKeys, id);
-    touch(valueKeys, id);
-    if (!script.custom.pathMap) buildPathMap(script);
-    const { pathMap } = script.custom;
-    script.meta.require.forEach((url) => {
-      touch(requireKeys, pathMap[url] || url);
-    });
-    script.meta.resources::forEachValue((url) => {
-      touch(cacheKeys, pathMap[url] || url);
-    });
-    const { icon } = script.meta;
-    if (isRemote(icon)) {
-      const fullUrl = pathMap[icon] || icon;
-      touch(cacheKeys, fullUrl);
-    }
-  });
-  mappings.forEach(([substore, map]) => {
-    map::forEachEntry(([key, value]) => {
-      if (value < 0) {
-        // redundant value
-        substore.remove(key);
-      } else if (value === 2 && substore.fetch) {
-        // missing resource
-        substore.fetch(key);
-      }
-    });
-  });
-}
-
-/** @typedef VMScript
- * @property {VMScriptConfig} config
- * @property {VMScriptCustom} custom
- * @property {VMScriptMeta} meta
- * @property {VMScriptProps} props
- */
-/** @typedef VMScriptConfig *
- * @property {Boolean} enabled - stored as 0 or 1
- * @property {Boolean} removed - stored as 0 or 1
- * @property {Boolean} shouldUpdate - stored as 0 or 1
- * @property {Boolean | null} notifyUpdates - stored as 0 or 1 or null (default) which means "use global setting"
- */
-/** @typedef VMScriptCustom *
- * @property {string} name
- * @property {string} downloadURL
- * @property {string} homepageURL
- * @property {string} lastInstallURL
- * @property {string} updateURL
- * @property {'auto' | 'page' | 'content'} injectInto
- * @property {string[]} exclude
- * @property {string[]} excludeMatch
- * @property {string[]} include
- * @property {string[]} match
- * @property {boolean} origExclude
- * @property {boolean} origExcludeMatch
- * @property {boolean} origInclude
- * @property {boolean} origMatch
- * @property {Object} pathMap
- * @property {VMScriptRunAt} runAt
- */
-/** @typedef VMScriptMeta *
- * @property {string} description
- * @property {string} downloadURL
- * @property {string[]} exclude
- * @property {string[]} excludeMatch
- * @property {string[]} grant
- * @property {string} homepageURL
- * @property {string} icon
- * @property {string[]} include
- * @property {'auto' | 'page' | 'content'} injectInto
- * @property {string[]} match
- * @property {string} namespace
- * @property {string} name
- * @property {boolean} noframes
- * @property {string[]} require
- * @property {Object} resource
- * @property {VMScriptRunAt} runAt
- * @property {string} supportURL
- * @property {string} version
- */
-/** @typedef VMScriptProps *
- * @property {number} id
- * @property {number} lastModified
- * @property {number} lastUpdated
- * @property {number} position
- * @property {string} uri
- * @property {string} uuid
- */
-/**
- * @typedef {
-   'document-start' | 'document-body' | 'document-end' | 'document-idle'
- } VMScriptRunAt
- */+    });
+    mappings.forEach(([substore, map]) => {
+      Object.keys(map).forEach(key => {
+        const value = map[key];
+        if (value < 0) {
+          // redundant value
+          substore.remove(key);
+        } else if (value === 2 && substore.fetch) {
+          // missing resource
+          substore.fetch(key);
+        }
+      });
+    });
+  });
+}