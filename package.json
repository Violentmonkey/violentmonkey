{
  "name": "violentmonkey",
  "version": "2.12.7",
  "scripts": {
    "dev": "gulp dev",
    "prebuild": "yarn lint",
    "build": "cross-env NODE_ENV=production gulp build",
    "build:firefox": "cross-env TARGET=firefox yarn build",
    "analyze": "cross-env RUN_ENV=analyze npm run build",
    "i18n": "gulp i18n",
    "copyI18n": "gulp copyI18n",
    "lint": "yarn lint:js && yarn lint:yml",
    "lint:js": "eslint --ext .js,.vue .",
    "lint:yml": "gulp check",
    "svgo": "plaid svgo",
    "test": "cross-env BABEL_ENV=test tape -r ./test/mock/register 'test/**/*.test.js'",
    "transform": "locky yarn yarn"
  },
  "description": "Violentmonkey",
  "devDependencies": {
    "@babel/plugin-proposal-function-bind": "^7.8.3",
    "@babel/register": "^7.9.0",
    "@gera2ld/locky": "^0.1.0",
    "@gera2ld/plaid": "~1.5.6",
    "@gera2ld/plaid-vue": "~1.5.5",
    "@gera2ld/plaid-webpack": "~1.5.5",
    "@types/chrome": "0.0.101",
    "cross-env": "^7.0.2",
    "cross-spawn": "^7.0.1",
    "del": "^5.1.0",
    "fancy-log": "^1.3.2",
    "gulp": "^4.0.2",
    "gulp-filter": "^6.0.0",
    "gulp-plumber": "^1.1.0",
    "gulp-uglify": "^3.0.2",
    "husky": "^4.2.3",
    "js-yaml": "^3.13.1",
    "jsdom": "^16.2.1",
    "plugin-error": "^1.0.0",
    "tape": "^4.13.2",
    "through2": "^3.0.1",
    "vinyl": "^2.1.0",
    "wrapper-webpack-plugin": "2.1.0"
  },
  "author": "Gerald <i@gerald.top>",
  "repository": {
    "type": "git",
    "url": "https://github.com/violentmonkey/violentmonkey.git"
  },
  "bugs": {
    "url": "https://github.com/violentmonkey/violentmonkey/issues"
  },
  "homepage": "https://github.com/violentmonkey/violentmonkey",
  "license": "MIT",
  "dependencies": {
    "@babel/runtime": "^7.9.2",
<<<<<<< HEAD
    "codemirror": "^5.55.0",
    "codemirror-js-mixed": "^0.9.2",
=======
    "codemirror": "^5.57.0",
>>>>>>> 9141e642
    "core-js": "^3.6.4",
    "tldjs": "^2.3.1",
    "vue": "^2.6.11",
    "vueleton": "^1.0.4"
  },
  "engines": {
    "node": ">=10"
  },
  "husky": {
    "hooks": {
      "pre-commit": "yarn transform -t",
      "pre-push": "yarn lint"
    }
  }
}<|MERGE_RESOLUTION|>--- conflicted
+++ resolved
@@ -54,12 +54,8 @@
   "license": "MIT",
   "dependencies": {
     "@babel/runtime": "^7.9.2",
-<<<<<<< HEAD
-    "codemirror": "^5.55.0",
+    "codemirror": "^5.57.0",
     "codemirror-js-mixed": "^0.9.2",
-=======
-    "codemirror": "^5.57.0",
->>>>>>> 9141e642
     "core-js": "^3.6.4",
     "tldjs": "^2.3.1",
     "vue": "^2.6.11",
